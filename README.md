--- conflicted
+++ resolved
@@ -7,63 +7,13 @@
 
 ## 🚀 Claude Desktop Setup (5 Minutes)
 
-<<<<<<< HEAD
-### Step 1: Install Globally
-
-```ash
-=======
 ### Step 1: Install mcp-connect
 
 ```bash
->>>>>>> 498fc642
 npm install -g @myatkyawthu/mcp-connect
 ```
 ### Step 2: Create mcp.config.js
 
-<<<<<<< HEAD
-Create `mcp.config.js` in your project directory:
-
-```avascript
-import { defineMCP } from '@myatkyawthu/mcp-connect';
-
-export default defineMCP({
-  name: "My App",
-  version: "1.0.0",
-  tools: [
-    ["hello", async ({ name }) => `Hello ${name}!`],
-    ["getTodos", async () => [{ id: 1, title: "Buy milk", completed: false }]],
-  ]
-});
-```
-### Step 3: Test Locally
-
-Run from your project directory to test the server:
-
-```ash
-mcp-connect
-```
-You should see:
-```ash
-[MCP-INFO] MCP server "My App" started
-```
-```
-### Step 4: Configure Claude Desktop
-
-Add to your Claude Desktop config file:
-
-**Windows**: `%APPDATA%\Claude\claude_desktop_config.json`  
-**macOS**: `~/Library/Application Support/Claude/claude_desktop_config.json`
-
-```ash
-{
-  "mcpServers": {
-    "my-app": {
-      "command": "mcp-connect",
-      "args": ["C:/full/path/to/your/mcp.config.js"]
-    }
-  }
-}
-=======
 ### Step 2: Create Your MCP Server
 
 ```bash
@@ -72,48 +22,8 @@
 
 # Generate sample config
 mcp-connect init
->>>>>>> 498fc642
 ```
-**Important**: Use the full absolute path to your config file.
 
-<<<<<<< HEAD
-### Step 5: Restart Claude Desktop
-
-Restart Claude Desktop completely and test with: **"What tools do you have available?"**
-
-## 🎯 Features
-
-- **Zero Config** - Works out of the box with minimal setup
-- **MCP Compliant** - Uses official MCP SDK with JSON-RPC 2.0
-- **STDIO Transport** - Direct communication with Claude Desktop
-- **Pure JavaScript** - No compilation needed, runs on Node.js 18+
-- **Production Ready** - Enterprise-grade error handling and logging
-- **Global Installation** - Run from anywhere, no project dependencies
-
-## 📖 Configuration
-
-### Tool Definition Formats
-
-```avascript
-// Simple tuple format
-["toolName", async (args) => result]
-
-// Object format with validation
-{
-  name: "toolName",
-  description: "What this tool does",
-  handler: async (args) => result,
-  schema: { /* JSON schema for input validation */ }
-}
-```
-### Configuration Options
-
-```avascript
-defineMCP({
-  name: "My MCP Server",      // Required: Server name
-  version: "1.0.0",           // Required: Server version
-  description: "My server",   // Optional: Description
-=======
 This creates `mcp.config.js` with example tools:
 
 ```javascript
@@ -122,21 +32,13 @@
 export default defineMCP({
   name: "My MCP App",
   version: "1.0.0",
->>>>>>> 498fc642
   tools: [
     ["hello", async ({ name = "World" }) => `Hello ${name}!`],
     ["echo", async ({ message }) => `Echo: ${message}`]
   ]
-<<<<<<< HEAD
-})
-```
-## 📁 Example: Todo App
-
-```avascript
-import { defineMCP } from '@myatkyawthu/mcp-connect';
-=======
 });
 ```
+### Step 3: Test Locally
 
 ### Step 3: Configure Claude Desktop
 
@@ -177,6 +79,7 @@
 // Just name and function
 ["toolName", async (args) => "result"]
 ```
+## 🔧 CLI Usage
 
 ### Advanced Format (With Validation)
 
@@ -201,8 +104,8 @@
 # Start with auto-reload during development
 npm run dev
 
-# Run tests
-npm test
+# Start server with specific config file
+mcp-connect /path/to/your/mcp.config.js
 
 # Format code
 npm run format
@@ -210,94 +113,15 @@
 # Lint code
 npm run lint
 ```
->>>>>>> 498fc642
 
 ## 🔧 Troubleshooting
 
-<<<<<<< HEAD
-export default defineMCP({
-  name: "Todo App",
-  version: "1.0.0",
-  description: "Simple todo list management",
-  tools: [
-    // Get all todos
-    ["getTodos", async () => todos],
-    
-    // Add new todo with validation
-    {
-      name: "addTodo",
-      description: "Add a new todo item",
-      schema: {
-        type: "object",
-        properties: {
-          title: { type: "string", description: "Todo title" }
-        },
-        required: ["title"]
-      },
-      handler: async ({ title }) => {
-        const newTodo = { id: Date.now(), title, completed: false };
-        todos.push(newTodo);
-        return newTodo;
-      }
-    },
-    
-    // Toggle todo completion
-    ["toggleTodo", async ({ id }) => {
-      const todo = todos.find(t => t.id === id);
-      if (todo) {
-        todo.completed = !todo.completed;
-        return todo;
-      }
-      throw new Error("Todo not found");
-    }]
-  ]
-});
-=======
 ### Config File Not Found
 ```bash
 # Create sample config
 mcp-connect init
->>>>>>> 498fc642
 ```
-## 🔧 CLI Usage
 
-```ash
-# Start server (looks for mcp.config.js in current directory)
-mcp-connect
-
-# Start server with specific config file
-mcp-connect /path/to/your/mcp.config.js
-
-# Using npx (alternative)
-npx @myatkyawthu/mcp-connect
-```
-## 🔍 Debugging
-
-<<<<<<< HEAD
-All logs go to stderr, keeping stdout clean for MCP communication:
-
-```Starting MCP-Connect CLI...
-Loading config from: /path/to/mcp.config.js
-[MCP-INFO] 2025-08-14T15:16:19.803Z MCP server "Todo App" started
-[MCP-WARN] 2025-08-14T15:16:19.802Z Configuration warnings (if any)
-```
-## 🛠 Development
-
-```ash
-# Clone and install
-git clone https://github.com/myat-kyaw-thu/MCP_Indigration_Package-NPM.git
-cd MCP_Indigration_Package-NPM
-npm install
-
-# Test locally
-npm link
-mcp-connect
-
-# Run linting
-npm run lint
-npm run format
-```
-=======
 ### Claude Desktop Not Connecting
 1. Check config file path is absolute
 2. Restart Claude Desktop completely
@@ -341,7 +165,6 @@
 - Custom applications
 - Other AI platforms
 
->>>>>>> 498fc642
 ## 📄 License
 
 MIT © [myat-kyaw-thu](https://github.com/myat-kyaw-thu)